--- conflicted
+++ resolved
@@ -314,8 +314,6 @@
 	}
 }
 
-<<<<<<< HEAD
-=======
 // HasSamplingPriority returns true if sampling priority is set.
 // It can be defined to either zero or non-zero.
 func (s *Span) HasSamplingPriority() bool {
@@ -323,7 +321,6 @@
 	return hasSamplingPriority
 }
 
->>>>>>> 2c701df0
 // GetSamplingPriority gets the sampling priority.
 func (s *Span) GetSamplingPriority() int {
 	return int(s.Metrics[samplingPriorityKey])
