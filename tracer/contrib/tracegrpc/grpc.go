--- conflicted
+++ resolved
@@ -68,22 +68,14 @@
 	span.SetMeta("gprc.method", method)
 	span.Type = "go"
 
-<<<<<<< HEAD
-	traceID, parentID, samplingPriority := getCtxMeta(ctx)
-=======
 	traceID, parentID, samplingPriority, hasSamplingPriority := getCtxMeta(ctx)
->>>>>>> 95b17fb3
 	if traceID != 0 && parentID != 0 {
 		span.TraceID = traceID
 		t.Sample(span) // depends on trace ID so needs to be updated to maximize the chances we get complete traces
 		span.ParentID = parentID
-<<<<<<< HEAD
-		span.SetSamplingPriority(samplingPriority)
-=======
 		if hasSamplingPriority {
 			span.SetSamplingPriority(samplingPriority)
 		}
->>>>>>> 95b17fb3
 	}
 
 	return span
@@ -95,13 +87,6 @@
 		return ctx
 	}
 
-<<<<<<< HEAD
-	md := metadata.New(map[string]string{
-		traceIDKey:          strconv.FormatUint(span.TraceID, 10),
-		parentIDKey:         strconv.FormatUint(span.ParentID, 10),
-		samplingPriorityKey: strconv.Itoa(span.GetSamplingPriority()),
-	})
-=======
 	var md metadata.MD
 
 	if span.HasSamplingPriority() {
@@ -116,20 +101,14 @@
 			parentIDKey: strconv.FormatUint(span.ParentID, 10),
 		})
 	}
->>>>>>> 95b17fb3
 	if existing, ok := metadata.FromContext(ctx); ok {
 		md = metadata.Join(existing, md)
 	}
 	return metadata.NewContext(ctx, md)
 }
 
-<<<<<<< HEAD
-// getCtxMeta will return ids and sampling priority embedded in a context.
-func getCtxMeta(ctx context.Context) (traceID, parentID uint64, samplingPriority int) {
-=======
 // getCtxMeta will return ids embedded in a context.
 func getCtxMeta(ctx context.Context) (traceID, parentID uint64, samplingPriority int, hasSamplingPriority bool) {
->>>>>>> 95b17fb3
 	if md, ok := metadata.FromContext(ctx); ok {
 		if id, ok := getID(md, traceIDKey); id > 0 && ok {
 			traceID = id
@@ -137,20 +116,12 @@
 		if id, ok := getID(md, parentIDKey); id > 0 && ok {
 			parentID = id
 		}
-<<<<<<< HEAD
-		if v := getInt(md, samplingPriorityKey); v > 0 {
-			samplingPriority = v
-		}
-	}
-	return traceID, parentID, samplingPriority
-=======
 		if i, ok := getInt(md, samplingPriorityKey); ok {
 			samplingPriority = i
 			hasSamplingPriority = true
 		}
 	}
 	return traceID, parentID, samplingPriority, hasSamplingPriority
->>>>>>> 95b17fb3
 }
 
 // getID parses an id from the metadata.
@@ -172,20 +143,5 @@
 			return int(v), true
 		}
 	}
-<<<<<<< HEAD
-	return 0
-}
-
-// getBool gets a bool from the metadata (0 or 1 converted to bool).
-func getInt(md metadata.MD, name string) int {
-	for _, str := range md[name] {
-		v, err := strconv.Atoi(str)
-		if err == nil {
-			return int(v)
-		}
-	}
-	return 0
-=======
 	return 0, false
->>>>>>> 95b17fb3
 }