--- conflicted
+++ resolved
@@ -177,11 +177,7 @@
 
 	span.buffer = newSpanBuffer(t.channels, 0, 0)
 	t.Sample(span)
-<<<<<<< HEAD
-	span.SetSamplingPriority(1) // [TODO:christian] introduce distributed sampling here
-=======
 	// [TODO:christian] introduce distributed sampling here
->>>>>>> 2c701df0
 	span.buffer.Push(span)
 
 	// Add the process id to all root spans
@@ -204,11 +200,7 @@
 
 		span.buffer = newSpanBuffer(t.channels, 0, 0)
 		t.Sample(span)
-<<<<<<< HEAD
-		span.SetSamplingPriority(1) // [TODO:christian] introduce distributed sampling here
-=======
 		// [TODO:christian] introduce distributed sampling here
->>>>>>> 2c701df0
 		span.buffer.Push(span)
 
 		return span
@@ -220,13 +212,9 @@
 
 	// child sampling same as the parent
 	span.Sampled = parent.Sampled
-<<<<<<< HEAD
-	span.SetSamplingPriority(parent.GetSamplingPriority())
-=======
 	if parent.HasSamplingPriority() {
 		span.SetSamplingPriority(parent.GetSamplingPriority())
 	}
->>>>>>> 2c701df0
 
 	span.parent = parent
 	span.buffer = parent.buffer
